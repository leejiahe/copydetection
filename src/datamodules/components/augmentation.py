import os
import random
import string

import numpy as np
from PIL import ImageFilter, Image
from torchvision import transforms

import augly
import augly.image as imaugs
import augly.image.functional as F
from augly.image.transforms import BaseTransform
from augly.image.composition import BaseComposition

from typing import Any, Dict, List, Optional, Tuple, Union

SEED = 88

randomRGB = lambda: (random.randint(0, 255), random.randint(0, 255), random.randint(0, 255))

letters = string.ascii_letters + string.digits + string.punctuation
letters = [letter for letter in letters]
randomText = lambda: (''.join(random.sample(letters, k = random.randint(3, 6))))

class N_Compositions(BaseComposition):
    def __init__(self,
                 transforms: List[BaseTransform],
                 n_upper: int,
                 n_lower: int = 1,
                 p: float = 1.0):
        
        super().__init__(transforms, p)
        transform_probs = [t.p for t in transforms]
        probs_sum = sum(transform_probs)
        self.transform_probs = [t / probs_sum for t in transform_probs]
        self.n_upper = n_upper
        self.n_lower = n_lower

    def __call__(self,
                 image: Image.Image,
                 metadata: Optional[List[Dict[str, Any]]] = None,
                 bboxes: Optional[List[Tuple]] = None,
                 bbox_format: Optional[str] = None,
                 ) -> Image.Image:
        
        if random.random() > self.p:
            return image
        
        rand_n = np.random.randint(self.n_lower, self.n_upper)
        np.random.shuffle(self.transforms)
        transforms = np.random.choice(self.transforms, size = rand_n, replace = False, p = self.transform_probs)

        for transform in transforms:
            image = transform(image, force = True, metadata = metadata, bboxes = bboxes, bbox_format = bbox_format)
        return image
    
    
    
class OverlayRandomStripes(imaugs.OverlayStripes):
    def __init__(self, p: float = 1.0):
        super().__init__(p)

    def apply_transform(self,
                        image: Image.Image,
                        metadata: Optional[List[Dict[str, Any]]] = None,
                        bboxes: Optional[List[Tuple]] = None,
                        bbox_format: Optional[str] = None,
                        ) -> Image.Image:
        try:
            return F.overlay_stripes(image,
                                     line_width = random.uniform(0.1, 0.8),
                                     line_color = randomRGB(),
                                     line_angle = random.randrange(-90, 90),
                                     line_density = random.uniform(0.5, 1),
                                     line_type = random.choice(augly.utils.SUPPORTED_LINE_TYPES),
                                     line_opacity = random.uniform(0.5, 1),
                                     metadata = metadata,
                                     bboxes = bboxes,
                                     bbox_format = bbox_format)
        except:
            return image
  
  
        
class OverlayRandomEmoji(imaugs.OverlayEmoji):
    def __init__(self, p: float = 1.0,):
        super().__init__(p)
        self.emoji_paths = []
        for folder in os.listdir(augly.utils.EMOJI_DIR):
            files_path = [os.path.join(augly.utils.EMOJI_DIR, folder, file) for file in os.listdir(os.path.join(augly.utils.EMOJI_DIR, folder))]
            self.emoji_paths.extend(files_path)

    def apply_transform(self,
                        image: Image.Image,
                        metadata: Optional[List[Dict[str, Any]]] = None,
                        bboxes: Optional[List[Tuple]] = None,
                        bbox_format: Optional[str] = None,
                        ) -> Image.Image:
        try:
            return F.overlay_emoji(image,
                                   emoji_path = random.choice(self.emoji_paths),
                                   opacity = random.uniform(0.4, 1),
                                   emoji_size = random.uniform(0.4, 0.8),
                                   x_pos = random.uniform(0, 0.75),
                                   y_pos = random.uniform(0, 0.75),
                                   metadata = metadata,
                                   bboxes = bboxes,
                                   bbox_format = bbox_format)
        except:
            return image
        
        
    
class MemeRandomFormat(imaugs.MemeFormat):
    def __init__(self, p: float = 1.0):
        super().__init__(p)
        self.font_paths = [os.path.join(augly.utils.FONTS_DIR, f) for f in os.listdir(augly.utils.FONTS_DIR) if f.endswith('ttf') and not f.startswith('Noto')]

    def apply_transform(self,
                        image: Image.Image,
                        metadata: Optional[List[Dict[str, Any]]] = None,
                        bboxes: Optional[List[Tuple]] = None,
                        bbox_format: Optional[str] = None,
                        ) -> Image.Image:
        
        # There is some bugs with the Augly library
        try:
            return F.meme_format(image,
                                text = randomText(),
                                font_file = random.choice(self.font_paths),
                                opacity = random.uniform(0.5, 1),
                                text_color = randomRGB(),
                                caption_height = random.randint(50, 100),
                                meme_bg_color = randomRGB(),
                                metadata = metadata,
                                bboxes = bboxes,
                                bbox_format = bbox_format)
        except:
            return image


class EncodingRandomQuality(imaugs.EncodingQuality):
    def __init__(self, p: float = 1.0):
        super().__init__(p)
 
    def apply_transform(self,
                        image: Image.Image,
                        metadata: Optional[List[Dict[str, Any]]] = None,
                        bboxes: Optional[List[Tuple]] = None,
                        bbox_format: Optional[str] = None,
                        ) -> Image.Image:
        try:
            return F.encoding_quality(image,
                                      quality = random.randrange(5, 50),
                                      metadata = metadata,
                                      bboxes = bboxes,
                                      bbox_format = bbox_format)
        except:
            return image
        
        
class OverlayRandomText(imaugs.OverlayText):
    def __init__(self, p: float = 1.0):
        super().__init__(p)
        self.font_paths = [os.path.join(augly.utils.FONTS_DIR, f) for f in os.listdir(augly.utils.FONTS_DIR) if f.endswith('ttf') and not f.startswith('Noto')]
        
    def apply_transform(self,
                        image: Image.Image,
                        metadata: Optional[List[Dict[str, Any]]] = None,
                        bboxes: Optional[List[Tuple]] = None,
                        bbox_format: Optional[str] = None,
                        ) -> Image.Image:
        text_indices = [[random.randint(0, 1000) for _ in range(random.randint(5, 10))] for _ in range(random.randint(1, 3))]
        font_path = random.choice(self.font_paths)
        try:
            return F.overlay_text(image,
<<<<<<< HEAD
                                text = text_indices,
                                font_file = font_path,
                                font_size = random.uniform(0.1, 0.4),
                                opacity = random.uniform(0.5, 1),
                                color = randomRGB(),
                                x_pos = random.uniform(0, 0.6),
                                y_pos = random.uniform(0, 0.6),
                                metadata = metadata,
                                bboxes = bboxes,
                                bbox_format = bbox_format)
        except:
            return image
            
=======
                                  text = text_indices,
                                  font_file = font_path,
                                  font_size = random.uniform(0.1, 0.4),
                                  opacity = random.uniform(0.5, 1),
                                  color = randomRGB(),
                                  x_pos = random.uniform(0, 0.6),
                                  y_pos = random.uniform(0, 0.6),
                                  metadata = metadata,
                                  bboxes = bboxes,
                                  bbox_format = bbox_format)
        except:
            return image
        
>>>>>>> 82269810
        
        
class RandomSaturation(imaugs.Saturation):
    def __init__(self, p: float = 1.0):
        super().__init__(p)

    def apply_transform(self,
                        image: Image.Image,
                        metadata: Optional[List[Dict[str, Any]]] = None,
                        bboxes: Optional[List[Tuple]] = None,
                        bbox_format: Optional[str] = None,
                        ) -> Image.Image:
        try:
            return F.saturation(image,
                                factor = random.uniform(2, 5),
                                metadata = metadata,
                                bboxes = bboxes,
                                bbox_format = bbox_format)
        except:
            return image
        
        
        
class ApplyRandomPILFilter(imaugs.ApplyPILFilter):
    def __init__(self, p: float = 1.0):
        self.filter_types = [ImageFilter.CONTOUR,
                             ImageFilter.EDGE_ENHANCE_MORE,
                             ImageFilter.EMBOSS,
                             ImageFilter.SMOOTH_MORE]

        super().__init__(p)

    def apply_transform(self,
                        image: Image.Image,
                        metadata: Optional[List[Dict[str, Any]]] = None,
                        bboxes: Optional[List[Tuple]] = None,
                        bbox_format: Optional[str] = None,
                        ) -> Image.Image:
        try:
            return F.apply_pil_filter(image,
                                      filter_type = random.choice(self.filter_types),
                                      metadata = metadata,
                                      bboxes = bboxes,
                                      bbox_format = bbox_format)
        except:
            return image
        
        

        
        
        
class OverlayOntoRandomBackgroundImage(imaugs.OverlayOntoBackgroundImage):
    def __init__(self, background_image_dir: str, p: float = 1.0,):
        super().__init__(p)
<<<<<<< HEAD
        self.background_images = [os.path.join(background_image_dir, image_path) for image_path in os.listdir(background_image_dir)]
        self.background_images = random.sample(self.background_images, k = 10000)
=======
        self.background_images = np.random.choice([os.path.join(background_image_dir, image_path)
                                                   for image_path in os.listdir(background_image_dir)],
                                                  size = 10000)
>>>>>>> 82269810
        
    def apply_transform(self, image: Image.Image,
                        metadata: Optional[List[Dict[str, Any]]] = None,
                        bboxes: Optional[List[Tuple]] = None,
                        bbox_format: Optional[str] = None,
                        ) -> Image.Image:
        try:
            return F.overlay_onto_background_image(image,
                                                background_image = Image.open(random.choice(self.background_images)),
                                                opacity = random.uniform(0.8, 1),
                                                overlay_size = random.uniform(0.3, 0.5),
                                                x_pos = random.uniform(0, 0.4),
                                                y_pos = random.uniform(0, 0.4),
                                                scale_bg = False,
                                                metadata = metadata,
                                                bboxes = bboxes,
                                                bbox_format = bbox_format)
        except:
            return image




class OverlayOntoRandomForegroundImage(imaugs.OverlayOntoBackgroundImage):
    def __init__(self, foreground_image_dir: str, p: float = 1.0,):
        super().__init__(p)
        self.foreground_images = np.random.choice([os.path.join(foreground_image_dir, image_path)
                                                   for image_path in os.listdir(foreground_image_dir)],
                                                  size = 10000)
        
    def apply_transform(self, image: Image.Image,
                        metadata: Optional[List[Dict[str, Any]]] = None,
                        bboxes: Optional[List[Tuple]] = None,
                        bbox_format: Optional[str] = None,
                        ) -> Image.Image:

        return F.overlay_onto_background_image(Image.open(random.choice(self.foreground_images)),
                                               background_image = image, 
                                               opacity = random.uniform(0.8, 1),
                                               overlay_size = random.uniform(0.3, 0.5),
                                               x_pos = random.uniform(0, 0.4),
                                               y_pos = random.uniform(0, 0.4),
                                               scale_bg = False,
                                               metadata = metadata,
                                               bboxes = bboxes,
                                               bbox_format = bbox_format)


class RandomShufflePixels(imaugs.ShufflePixels):
    def __init__(self, p: float = 1.0):
        super().__init__(p)

    def apply_transform(self,
                        image: Image.Image,
                        metadata: Optional[List[Dict[str, Any]]] = None,
                        bboxes: Optional[List[Tuple]] = None,
                        bbox_format: Optional[str] = None,
                        ) -> Image.Image:
        try:
            return F.shuffle_pixels(image,
                                    factor = random.uniform(0.1, 0.3),
                                    seed = SEED,
                                    metadata = metadata,
                                    bboxes = bboxes,
                                    bbox_format = bbox_format)
        except:
            return image
        

class OverlayOntoRandomScreenshot(imaugs.OverlayOntoScreenshot):
    def __init__(self, p: float = 1.0):
        super().__init__(p)
        self.template_filepath = augly.utils.SCREENSHOT_TEMPLATES_DIR
        self.template_bboxes_filepath = augly.utils.BBOXES_PATH

    def apply_transform(self,
                        image: Image.Image,
                        metadata: Optional[List[Dict[str, Any]]] = None,
                        bboxes: Optional[List[Tuple]] = None,
                        bbox_format: Optional[str] = None,
                        ) -> Image.Image:

        template_filepath = [os.path.join(self.template_filepath, f) for f in os.listdir(self.template_filepath) if f.endswith(('png', 'jpg'))]
        try:
            return F.overlay_onto_screenshot(image,
                                            template_filepath = random.choice(template_filepath),
                                            template_bboxes_filepath = self.template_bboxes_filepath,
                                            max_image_size_pixels = None,
                                            crop_src_to_fit = True,
                                            resize_src_to_match_template = True,
                                            metadata = metadata,
                                            bboxes = bboxes,
                                            bbox_format = bbox_format )
        except:
            return image
        
        
        
class RandomPadSquare(imaugs.PadSquare):
    def __init__(self, p: float = 1.0):
        super().__init__(p)

    def apply_transform(self,
                        image: Image.Image,
                        metadata: Optional[List[Dict[str, Any]]] = None,
                        bboxes: Optional[List[Tuple]] = None,
                        bbox_format: Optional[str] = None,
                        ) -> Image.Image:
        try:
            return F.pad_square(image,
                                color = randomRGB(),
                                metadata = metadata,
                                bboxes = bboxes,
                                bbox_format = bbox_format)
        except:
            return image
        
        
        
class ConvertRandomColor(imaugs.ConvertColor):
    def __init__(self,
                 mode: Optional[str] = None,
                 matrix: Union[None, 
                               Tuple[float, float, float, float],
                               Tuple[float,float,float,float,float,float,float,float,float,float,float,float],
                               ] = None,
                 dither: Optional[int] = None,
                 palette: int = 0,
                 colors: int = 256,
                 p: float = 1.0):

        super().__init__(p)

    def apply_transform(self,
                        image: Image.Image,
                        metadata: Optional[List[Dict[str, Any]]] = None,
                        bboxes: Optional[List[Tuple]] = None,
                        bbox_format: Optional[str] = None,
                        ) -> Image.Image:
        try:
            return F.convert_color(image,
                                   mode = None,
                                   matrix = None,
                                   dither = None,
                                   palette = 0,
                                   colors = random.randint(0, 256),
                                   metadata = metadata,
                                   bboxes = bboxes,
                                   bbox_format = bbox_format)
        except:
            return image
        
        
        
class RandomCropping(imaugs.Crop):
    def __init__(self, p: float = 1.0):
        super().__init__(p)

    def apply_transform(self, 
                        image: Image.Image,
                        metadata: Optional[List[Dict[str, Any]]] = None,
                        bboxes: Optional[List[Tuple]] = None,
                        bbox_format: Optional[str] = None,
                        ) -> Image.Image:
        
        x1 = random.uniform(0, 0.4)
        y1 = random.uniform(0, 0.4)
        x2 = x1 + random.uniform(0, 0.3)
        y2 = y1 + random.uniform(0, 0.3)
        
        return F.crop(image,
                      x1 = x1,
                      y1 = y1,
                      x2 = x2,
                      y2 = y2,
                      metadata = metadata,
                      bboxes = bboxes,
                      bbox_format = bbox_format)


class Augment:
    def __init__(self,
                 overlay_image_dir: str = './',
                 n_upper: int = 2,
                 n_lower: int = 1):
        
        assert(os.path.exists(overlay_image_dir))
        
        transforms_list = [OverlayRandomStripes(),
                           OverlayRandomEmoji(),
                           EncodingRandomQuality(),
                           MemeRandomFormat(),
                           OverlayRandomText(),
                           RandomSaturation(),
                           ApplyRandomPILFilter(),
                           OverlayOntoRandomBackgroundImage(overlay_image_dir), #OverlayOntoRandomForegroundImage(overlay_image_dir),
                           RandomShufflePixels(),
                           OverlayOntoRandomScreenshot(),
                           RandomPadSquare(),
                           ConvertRandomColor(), #RandomCropping(),
                           imaugs.RandomAspectRatio(),
                           imaugs.RandomPixelization(0.3, 0.7),
                           imaugs.RandomBlur(2, 10),
                           imaugs.RandomBrightness(0.1, 1),
                           imaugs.RandomRotation(-90, 90),
                           imaugs.Grayscale(),
                           imaugs.PerspectiveTransform(),
                           imaugs.VFlip(),
                           imaugs.HFlip()]
        
        transforms_list = [imaugs.RandomAspectRatio(),
                           imaugs.RandomBrightness(0.1, 1),
                           imaugs.RandomRotation(-90, 90),
                           imaugs.Grayscale(),
                           imaugs.PerspectiveTransform(),
                           imaugs.VFlip(),
                           imaugs.HFlip()]
            
        self.augment = N_Compositions(transforms_list, n_upper = n_upper, n_lower = n_lower)
            
    def __call__(self, image: Image.Image):
            assert(isinstance(image, Image.Image))
            return self.augment(image)
            

get_path = lambda x: os.path.join(os.getcwd(),'data', x)

def main():
    img = Image.open(get_path('references/R011029.jpg'))
    aug = Augment(get_path('references'), 6, 4)
    for _ in range(1000):
        
        t = aug(img)
        
if __name__ == '__main__':
    main()<|MERGE_RESOLUTION|>--- conflicted
+++ resolved
@@ -174,7 +174,6 @@
         font_path = random.choice(self.font_paths)
         try:
             return F.overlay_text(image,
-<<<<<<< HEAD
                                 text = text_indices,
                                 font_file = font_path,
                                 font_size = random.uniform(0.1, 0.4),
@@ -188,21 +187,6 @@
         except:
             return image
             
-=======
-                                  text = text_indices,
-                                  font_file = font_path,
-                                  font_size = random.uniform(0.1, 0.4),
-                                  opacity = random.uniform(0.5, 1),
-                                  color = randomRGB(),
-                                  x_pos = random.uniform(0, 0.6),
-                                  y_pos = random.uniform(0, 0.6),
-                                  metadata = metadata,
-                                  bboxes = bboxes,
-                                  bbox_format = bbox_format)
-        except:
-            return image
-        
->>>>>>> 82269810
         
         
 class RandomSaturation(imaugs.Saturation):
@@ -258,14 +242,8 @@
 class OverlayOntoRandomBackgroundImage(imaugs.OverlayOntoBackgroundImage):
     def __init__(self, background_image_dir: str, p: float = 1.0,):
         super().__init__(p)
-<<<<<<< HEAD
         self.background_images = [os.path.join(background_image_dir, image_path) for image_path in os.listdir(background_image_dir)]
         self.background_images = random.sample(self.background_images, k = 10000)
-=======
-        self.background_images = np.random.choice([os.path.join(background_image_dir, image_path)
-                                                   for image_path in os.listdir(background_image_dir)],
-                                                  size = 10000)
->>>>>>> 82269810
         
     def apply_transform(self, image: Image.Image,
                         metadata: Optional[List[Dict[str, Any]]] = None,
